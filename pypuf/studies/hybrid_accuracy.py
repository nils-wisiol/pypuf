from pypuf.studies.base import Study
from pypuf import tools
from pypuf.learner.regression.logistic_regression import LogisticRegression
from pypuf.simulation.arbiter_based.ltfarray import LTFArray
from matplotlib.pyplot import figure
import seaborn as sns
import numpy as np
from pypuf.experiments.experiment.base import Experiment
from numpy.random import RandomState
from os import getpid
from typing import NamedTuple
from uuid import UUID
from scipy.special import comb
from typing import NamedTuple, Tuple


class HybridAccuracyParameters(NamedTuple):
    """
    Experiment parameters for LTFArray.eval benchmark.
    """
    n: int
    k: int
    N: int
    transform: str
    combiner: str
    seed_instance: int
    iteration_limit: int


class Result(NamedTuple):
    """
    Experiment result from LTFArray.eval benchmark.
    """
    experiment_id: UUID
    pid: int
    accuracy: float
    measured_time: float


class HybridAccuracyExperiment(Experiment):
    """
    Measures the time the logistic regression learner takes to learn a target.
    """

    def __init__(self, progress_log_prefix, parameters):
        super().__init__(progress_log_prefix, parameters)
        self.instance = None
        self.learner = None
        self.model = None

    def prepare(self):
        k = self.parameters.k
        n = self.parameters.n
        N = self.parameters.N

        transform = self.parameters.transform   # LTFArray.transform_id
        combiner = self.parameters.combiner  # LTFArray.combiner_xor
        iteration_limit = self.parameters.iteration_limit

        self.instance = LTFArray(
            weight_array=LTFArray.normal_weights(n=n, k=k),  # do not change, can be simulated by learner
            transform=transform,  # has to match learner, otherwise learner cannot match
            combiner=combiner,  # do not change
        )

        self.learner = LogisticRegression(
            t_set=tools.TrainingSetHybrid(instance=self.instance, N=N),
            n=comb(n, 2, exact=True),  # n choose k_original/k_new = 2
            k=k//2,
            transformation=self.instance.transform,
            combiner=self.instance.combiner,
            iteration_limit=iteration_limit,
            # convergence_decimals=4,
        )

    def run(self):
        self.model = self.learner.learn()

    def analyze(self):
        """
        Analyzes the learned result.
        """
        assert self.model is not None
        accuracy = 1.0 - tools.approx_dist_hybrid(
            self.instance,
            self.model,
            min(10000, 2 ** self.parameters.n),
            random_instance=RandomState(self.parameters.seed_instance),
        )

        return Result(
            experiment_id=self.id,
            pid=getpid(),
            accuracy=accuracy,
            measured_time=self.measured_time,
        )


class TableEntryParameters(NamedTuple):
    """
    Parameters for the experiments for the individual entries of the resulting run-time table.
    """
    n: int
    k: int
    N: int


class HybridAccuracy(Study):
    PARAMETERS = PARAMETERS = [
        # TableEntryParameters(64, 2, 1200),
        # TableEntryParameters(64, 2, 5000),
        # TableEntryParameters(64, 2, 80000),
        TableEntryParameters(32, 2, 1200),
        TableEntryParameters(32, 2, 80000),
        # TableEntryParameters(32, 4, 120000),
    ]
    SAMPLE_SIZE = 200
    TRANSFORMS = ["id"]

    def __init__(self):
        super().__init__(cpu_limit=1)

    def experiments(self):
        experiments = []
<<<<<<< HEAD

        experiments.extend([
                HybridAccuracyExperiment(
                    progress_log_prefix=None,
                    parameters=HybridAccuracyParameters(
                        n=64,
                        k=6,
                        N=4000000,
                        transform='id',
                        combiner='xor',
                        seed_instance=314221 + i,
                        iteration_limit=200,
=======
        for p in self.PARAMETERS:
            experiments.extend([
                    HybridAccuracyExperiment(
                        progress_log_prefix=None,
                        parameters=HybridAccuracyParameters(
                            n=p.n,
                            k=p.k,
                            N=p.N,
                            transform='id',
                            combiner='xor',
                            seed_instance=314159 + i,
                            iteration_limit=200,
                        )
>>>>>>> 108339b4
                    )
                    for i in range(self.SAMPLE_SIZE)
                ])

        # print("k = " + str(2))
        # print("n = " + str(32))
        # print("N = " + str(1200))

        return experiments

    def plot(self):
        # prepare data
        data = self.experimenter.results
        accuracy = data['accuracy']
        time = data['measured_time']

        # plot
        fig = figure()
        # ax = fig.add_subplot(1, 1, 1)
        sns.set()
        # bins = np.linspace(0,1,10)
        ax = sns.distplot(accuracy)         # , bins=bins)

        ax.set_xlabel('Accuracy')
        # ax.set_ylabel('Count')
        fig.suptitle('pypuf Hybrid Attack Accuracy Distribution')
        fig.savefig('figures/hybrid_attack_accuracy', bbox_inches='tight', pad_inches=.5)

        fig = figure()
        ax = sns.distplot(time)

        ax.set_xlabel('Time')
        # ax.set_ylabel('Count')
        fig.suptitle('pypuf Hybrid Attack Duration Distribution')
        fig.savefig('figures/hybrid_attack_duration', bbox_inches='tight', pad_inches=.5)

        print("mean = " + str(np.mean(accuracy)))
        print("mean time = " + str(np.mean(time)))<|MERGE_RESOLUTION|>--- conflicted
+++ resolved
@@ -122,20 +122,6 @@
 
     def experiments(self):
         experiments = []
-<<<<<<< HEAD
-
-        experiments.extend([
-                HybridAccuracyExperiment(
-                    progress_log_prefix=None,
-                    parameters=HybridAccuracyParameters(
-                        n=64,
-                        k=6,
-                        N=4000000,
-                        transform='id',
-                        combiner='xor',
-                        seed_instance=314221 + i,
-                        iteration_limit=200,
-=======
         for p in self.PARAMETERS:
             experiments.extend([
                     HybridAccuracyExperiment(
@@ -149,7 +135,6 @@
                             seed_instance=314159 + i,
                             iteration_limit=200,
                         )
->>>>>>> 108339b4
                     )
                     for i in range(self.SAMPLE_SIZE)
                 ])
