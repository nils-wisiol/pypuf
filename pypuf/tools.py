"""
This module provides a set of different functions which can be used e.g. for challenges generation, statistical purpose
or polynomial division. The spectrum is rich and the functions are used in many different modules. Its a kind of a
helper module.
"""
import itertools
from importlib import import_module
from inspect import getmembers, isclass
from math import ceil, log
from random import sample

<<<<<<< HEAD
from numpy import abs as np_abs
=======
from numpy import abs as np_abs, absolute
>>>>>>> a18fdb27
from numpy import count_nonzero, array, append, zeros, vstack, mean, prod, ones, dtype, full, shape, copy, int8, \
    multiply, empty, average
from numpy import squeeze
from numpy import sum as np_sum
from numpy.random import RandomState

from pypuf.simulation.base import Simulation
from pypuf.studies.base import Study

BIT_TYPE = int8


def random_input(n, random_instance=RandomState()):
    """
    This method generates an array with random integer.
    By default a fresh `numpy.random.RandomState`instance is used.
    :param n: int
              Number of bits which should be generated
    :param random_instance: numpy.random.RandomState
                            The PRNG which is used to generate the output bits.
    :returns: array of int8
              A pseudo random array of -1 and 1
    """
    return random_inputs(n, 1, random_instance)[0]


def all_inputs(n):
    """
    This functions generates a iterator which produces all possible {-1,1}-vectors.
    :param int
           Length of a n bit vector
    :returns: array of int8
              An array with all possible different {-1,1}-vectors of length `n`.
    """
    return (array(list(itertools.product((-1, +1), repeat=n)))).astype(BIT_TYPE)


def random_inputs(n, num, random_instance=RandomState()):
    """
    This function generates an iterator for a random sample of {-1,1}-vectors of length `n` (with replacement).
    If no PRNG provided, a fresh `numpy.random.RandomState` instance is used.
    :param n: int
              Length of a n bit vector
    :param num: int
                Number of n bit vector
    :param random_instance: numpy.random.RandomState
                            The PRNG which is used to generate the arrays.
    :return: array of num {-1,1} int8 arrays
             An array with num random {-1,1} int arrays.
    """
    return 2 * random_instance.randint(0, 2, (num, n), dtype=BIT_TYPE) - 1


def sample_inputs(n, num, random_instance=RandomState()):
    """
    This function generates an iterator for either random samples of {-1,1}-vectors of length `n` if `num` < 2^n,
    and an iterator for all {-1,1}-vectors of length `n` otherwise.
    Note that we return only 2^n vectors even with `num` > 2^n.
    In other words, the output of this function is deterministic if and only if num >= 2^n.
    :param n: int
              Length of a n bit vector
    :param num: int
                Number of n bit vector
    :param random_instance: numpy.random.RandomState
                            The PRNG which is used to generate the arrays.
    :return: array of num {-1,1} int8 arrays
             An array with num random {-1,1} int arrays depending on num and n.
    """
    return random_inputs(n, num, random_instance) if num < 2 ** n else all_inputs(n)


def append_last(arr, item):
    """
    Returns an array for a given array arr and appends on the lowest level the element item.
    :param arr: n dimensional array of type
                       Matrix with initial values
    :param item: type
                 element to be appended
    :return: n dimensional array of type
             initial arr with appended element item
    """
    assert arr.dtype == dtype(type(item)), 'The elements of arr and item must be of the same type, but the array has ' \
                                           'type %s and the item has type %s.' % (arr.dtype, dtype(type(item)))
    dimension = list(shape(arr))
    assert len(dimension) >= 1, 'arr must have at least one dimension.'
    # the lowest level should contain one item
    dimension[-1] = 1
    # create an array white shape(array) where the lowest level contains only one item
    item_arr = full(dimension, item, dtype=BIT_TYPE)
    # the item should be appended at the lowest level
    axis = len(dimension) - 1
    return append(arr, item_arr, axis=axis)


def approx_dist(instance1: Simulation, instance2: Simulation, num, random_instance=RandomState()):
    """
    Approximate the distance of two Simulations instance1, instance2 by evaluating a random set of inputs.
    The image of instance1 and instance2 needs to be {-1,1}, and they must have identical challenge_length().
    :param instance1: pypuf.simulation.arbiter_based.base.Simulation
    :param instance2: pypuf.simulation.arbiter_based.base.Simulation
    :param num: int
                Number of n bit vector
    :param random_instance: numpy.random.RandomState
                            The PRNG which is used to generate the input arrays.
    :return: float
             Probability (randomly uniform x) for instance1.eval(x) != instance2.eval(x)
    """
    assert instance1.challenge_length() == instance2.challenge_length(), \
        'Cannot compare instances with different challenge spaces of dimension %i and %i, respectively.' \
        % (instance1.challenge_length(), instance2.challenge_length())
    inputs = random_inputs(instance1.challenge_length(), num, random_instance=random_instance)
    return (num - count_nonzero(instance1.eval(inputs) == instance2.eval(inputs))) / num


def approx_dist_real(instance1: Simulation, instance2: Simulation, num, random_instance=RandomState()):
    """
    Approximate the distance of two Simulations instance1, instance2 by evaluating a random set of inputs.
    Both must have identical challenge_length().
    :param instance1: pypuf.simulation.arbiter_based.base.Simulation
    :param instance2: pypuf.simulation.arbiter_based.base.Simulation
    :param num: int
                Number of n bit vector
    :param random_instance: numpy.random.RandomState
                            The PRNG which is used to generate the input arrays.
    :return: float
             Generalization of approx_dist(instance1, instance2, ...),
             Expectation (randomly uniform x) |instance1.eval(x) - instance2.eval(x)| / 2
    """
    assert instance1.challenge_length() == instance2.challenge_length(), \
        'Cannot compare instances with different challenge spaces of dimension %i and %i, respectively.' \
        % (instance1.challenge_length(), instance2.challenge_length())
    inputs = random_inputs(instance1.challenge_length(), num, random_instance=random_instance)
    return average(absolute(instance1.eval(inputs) - instance2.eval(inputs)))


def approx_dist_nonrandom(instance, test_set):
    """
    Approximate the distance of function instance to the hypothetical function
    that generated the challenge-response pairs in test_set.
    :param instance: pypuf.simulation.arbiter_based.base.Simulation
                     Model to evaluate
    :param test_set: pypuf.tools.TrainingSet
                     Challenge-response pairs to test instance with
    :return: float
             Ratio of correctly to incorrectly predicted responses
    """
    return (test_set.N - count_nonzero(instance.eval(test_set.challenges) == test_set.responses)) / test_set.N


def approx_fourier_coefficient(s, training_set):
    """
    Approximate the Fourier coefficient of a function on the subset `s`
    by evaluating the function on `training_set`
    :param s: list of int8
                  A {0,1}-array indicating the coefficient's index set
    :param training_set: pypuf.tools.TrainingSet
    :return: float
             The approximated value of the coefficient
    """
    return mean(training_set.responses * chi_vectorized(s, training_set.challenges))


def chi_vectorized(s, inputs):
    """
    Parity function of inputs on indices in s.
    :param s: list of int8
              A {0,1}-array indicating the index set
    :param inputs: array of int8 shape(N,n)
                   {-1,1}-valued inputs to be evaluated.
    :return: array of int8 shape(N)
             chi_s(x) = prod_(i in s) x_i for all x in inputs (`latex formula`)
    """
    assert len(s) == len(inputs[0])
    result = inputs[:, s > 0]
    if result.size == 0:
        return ones(len(inputs), dtype=BIT_TYPE)
    return prod(result, axis=1, dtype=BIT_TYPE)


def compare_functions(function1, function2):
    """
    compares two functions on bytecode layer
    :param function1: function object
    :param function2: function object
    :return: bool
    """
    function1_code = function1.__code__
    function2_code = function2.__code__
    functions_equal = function1_code.co_code == function2_code.co_code
    # The bytcode maybe differ from each other https://stackoverflow.com/a/20059029
    functions_equal &= function1_code.co_name == function2_code.co_name
    return functions_equal and function1_code.co_filename == function2_code.co_filename


def transform_challenge_01_to_11(challenge):
    """
    This function is used to transform a challenge from 0,1 notation to -1,1 notation.
    :param challenge: array of int8
                      Challenge vector in 0,1 notation
    :return: array of int8
             Same vector in -1,1 notation
    """
    assert_result_type(challenge)
    res = copy(challenge)
    res[res == 1] = -1
    res[res == 0] = 1
    return res


def transform_challenge_11_to_01(challenge):
    """
    This function is used to transform a challenge from -1,1 notation to 0,1 notation.
    :param challenge: array of int8
                      Challenge vector in -1,1 notation
    :return: array of int8
             Same vector in 0,1 notation
    """
    assert_result_type(challenge)
    res = copy(challenge)
    res[res == 1] = 0
    res[res == -1] = 1
    return res


def poly_mult_div(challenge, irreducible_polynomial, k):
    """
    Return the list of polynomials
        [challenge^2, challenge^3, ..., challenge^(k+1)] mod irreducible_polynomial
    based on the challenge challenge and the irreducible polynomial irreducible_polynomial.
    :param challenge: array of int8
                      Challenge vector in 0,1 notation
    :param irreducible_polynomial: array of int8
                                   Vector in 0,1 notation
    :param k: int
              Number of PUFs
    :return: array of int8
             Array of polynomials
    """
    import polymath as pm
    assert_result_type(challenge)
    assert_result_type(irreducible_polynomial)
    # TODO Change the type to int8 or uint8
    challenge = challenge.astype('uint8')
    irreducible_polynomial = irreducible_polynomial.astype('uint8')
    # TODO Change the type to int8 or uint8
    # challenge = challenge.astype('int64')
    # irreducible_polynomial = irreducible_polynomial.astype('int64')
    c_original = challenge
    res = None
    for i in range(k):
        challenge = pm.polymul(challenge, c_original)
        challenge = pm.polymodpad(challenge, irreducible_polynomial)
        if i == 0:
            res = array([challenge], dtype='int8')
        else:
            res = vstack((res, challenge))
    res = res.astype(BIT_TYPE)
    assert_result_type(res)
    return res


def approx_stabilities(instance, num, reps, random_instance=RandomState()):
    """
    This function approximates the stability of the given `instance` for
    `num` challenges evaluating it `reps` times per challenge. The stability
    is the probability that the instance gives the correct response when
    evaluated.
    :param instance: pypuf.simulation.base.Simulation
                     The instance for the stability approximation
    :param num: int
                Amount of challenges to be evaluated
    :param reps: int
                 Amount of repetitions per challenge
    :return: array of float
             Array of the stabilities for each challenge
    """

    challenges = sample_inputs(instance.n, num, random_instance)
    responses = zeros((reps, num))
    for i in range(reps):
        responses[i, :] = instance.eval(challenges)
    return 0.5 + 0.5 * np_abs(np_sum(responses, axis=0)) / reps


def assert_result_type(arr):
    """
    This function checks the type of the array to match the BIT_TYPE
    :param arr: array of arbitrary type
    """
    assert arr.dtype == dtype(BIT_TYPE), 'Must be an array of {0}. Got array of {1}'.format(BIT_TYPE, arr.dtype)


def parse_file(filename, n, start=1, num=0, in_11_notation=False):
    """
    Reads challenge-response pairs from a file.
    The format is one pair per line, first all n inputs (challenge) separated
    by spaces followed by a single output (response) value.
    :param filename: string
                     Path of the file to read the challenge-response pairs from
    :param n: int
              Challenge bits
    :param start: int
                  First line to read
    :param num: int
                Number of lines to read, 0 to read the whole file
    :param in_11_notation: bool
                           Format the file is in
                           True for -1,1 notation, False for 0,1
    :return: tools.TrainingSet
             A TraningSet with the num challenges and responses that were read
    """
    if num == 0:
        stop = float('inf')
    else:
        stop = start + num
    if in_11_notation:
        allowed_vals = ['-1', '1']
    else:
        allowed_vals = ['0', '1']

    challenges, responses = [], []
    with open(filename) as f:
        for ln, line in enumerate(f):
            if start <= ln + 1 < stop:
                vals = line.split()
                assert len(vals) == n + 1, \
                    'Line {} contains {} values, expected {}' \
                    .format(ln + 1, len(vals), n + 1)
                assert set(vals).issubset(allowed_vals), \
                    'Line {} contains an invalid value: {}' \
                    .format(ln + 1, next(iter(set(vals).difference(allowed_vals))))
                challenges.append(vals[:n])
                responses.append(vals[n])

    if num == 0:
        num = len(challenges)
    assert len(challenges) == num, \
        'File contains insufficient lines ({} read, {} needed)' \
        .format(len(challenges), num)

    challenges = array(challenges).astype(BIT_TYPE)
    responses = array(responses).astype(BIT_TYPE)

    if not in_11_notation:
        challenges = transform_challenge_01_to_11(challenges)
        responses = transform_challenge_01_to_11(responses)

    return ChallengeResponseSet(challenges, responses)


class ChallengeResponseSet:
    """
    A set of challenges and corresponding responses.
    """

    def __init__(self, challenges, responses):
        """
        Create a set of challenges and corresponding responses. Note that the order of the
        challenges and responses parameter is relevant.
        :param challenges: List of challenges
        :param responses: List of responses, ordered accordingly
        """
        self.challenges = challenges
        self.responses = responses
        assert len(self.challenges) == len(self.responses)
        self.N = len(self.challenges)

    def random_subset(self, N):
        """
        Gives a random subset of this challenge response set.
        :param N: Either a relative (to the total number) or absolute number of challenges.
        :return: A random subset samples from this challenge response set.
        """
        if N < 1:
            N = int(self.N * N)
        return self.subset(sample(range(self.N), N))

    def block_subset(self, i, total):
        """
        Gives the i-th block of this challenge response set.
        :param i: Index of the block that is to be returned.
        :param total: Total number of blocks.
        :return: A challenge response set.
        """
        return self.subset(slice(
            int(i / total * self.N),
            int((i + 1) / total * self.N)
        ))

    def subset(self, subset_slice):
        """
        Gives the subset of this challenge response set defined by the slice given.
        :param subset_slice: A python array slice
        :return: A challenge response set defined accordingly
        """
        return ChallengeResponseSet(
            challenges=self.challenges[subset_slice],
            responses=self.responses[subset_slice]
        )


class TrainingSet(ChallengeResponseSet):
    """
    Basic data structure to hold a collection of challenge response pairs.
    Note that this is, strictly speaking, not a set.
    """

    def __init__(self, instance, N, random_instance=RandomState(), reps=1):
        """
        :param instance:        pypuf.simulation.base.Simulation
                                Instance which is used to generate responses for random challenges
        :param N:               int
                                Number of desired challenges
        :param random_instance: numpy.random.RandomState
                                PRNG instance for pseudo random sampling challenges
        :param reps:            int
                                Number of repeated evaluations of every challenge on instance (None equals 1)
        """
        self.instance = instance
<<<<<<< HEAD
        self.N = min(N, 2 ** instance.n)
        challenges = sample_inputs(instance.n, N, random_instance=random_instance)
        responses = zeros((self.N, reps))
        for i in range(reps):
            responses[:, i] = instance.eval(challenges[:, :]).T
        if reps == 1:
            responses = squeeze(responses, axis=0)
        self.reps = reps
=======
        challenges = sample_inputs(instance.n, N, random_instance=random_instance)
>>>>>>> a18fdb27
        super().__init__(
            challenges=challenges,
            responses=responses,
        )


class GoldreichLevin:
    """
    Probabilistic algorithm that with probability 1 - `delta` returns a list of sets for the `instance` Boolean function
    using query access.
    If the magnitude of a coefficient is greater or equal than `tau` its set is guaranteed to be in the output list.
    On the other hand all sets in the output list are guaranteed to have Fourier coefficient magnitude greater or equal
    than 1/2 `tau`.
    """

    def __init__(self, instance: Simulation, tau, delta):
        self.instance = instance
        self.tau = tau
        epsilon = tau ** 2 / 4
        self.delta = tau ** 2 / (8 * self.instance.challenge_length() * (1 - delta))
        self.sample_size = int(ceil(12 * log(2.0 / self.delta) / (epsilon ** 2)))

    def find_heavy_monomials(self, logger=None):
        """
        Returns a list of monomials on which the Fourier weight is concentrated.
        If the Fourier weight is not concentrated on a small set, this will have
        LONG runtime.
        :param logger: if given, used to log status messages
        """
        return self._recursive_find((0, zeros(self.instance.challenge_length())), logger)

    def _recursive_find(self, bucket, logger=None):
        k = bucket[0]
        s = bucket[1]
        if k == self.instance.challenge_length():
            return [s]

        extended_s = copy(s)
        extended_s[k] = 1
        next_buckets = [(k + 1, s), (k + 1, extended_s)]

        return_sets = []
        for new_bucket in next_buckets:
            weight = self._sample_weight(new_bucket)
            if weight > self.tau ** 2 / 2:
                if logger:
                    logger.debug(f'disecting bucket with weight {weight} > {self.tau ** 2 / 2}')
                    logger.debug(f'bucket: {new_bucket[1]}')
                return_sets += self._recursive_find(new_bucket, logger)

        return return_sets

    def _sample_weight(self, bucket):
        k = bucket[0]
        s = bucket[1]
        j = array([1 if i < k else 0 for i in range(self.instance.challenge_length())])

        z = random_inputs(self.instance.challenge_length() - k, self.sample_size)
        x1 = append(random_inputs(k, self.sample_size), z, axis=1)
        x2 = append(random_inputs(k, self.sample_size), z, axis=1)
        mask = multiply(s, j)
        estimate = average(
            self.instance.eval(x1) * self.chi(mask, x1) *
            self.instance.eval(x2) * self.chi(mask, x2)
        )

        return estimate

    @staticmethod
    def chi(s, x):
        """
        For each y in x, returns chi_s(y) = prod_(i ∈ s) y_i.

        >>> GoldreichLevin.chi(array([0,1,1]), array([[-1,-1,-1]]))
        array([1.])

        >>> GoldreichLevin.chi(array([0, 1]), array([[1,1],[-1,-1],[-1,1],[1,-1]]))
        array([ 1., -1.,  1., -1.])
        """
        masked_values = empty(shape=x.shape)
        for i, bit in enumerate(s):
            masked_values[:, i] = x[:, i] if bit == 1 else ones(x.shape[0])
        return prod(masked_values, axis=1)


def find_study_class(name):
    """
    Returns the study class object for a given module name. The name can include the 'pypuf.studies'
    prefix, but does not have to. The returned class is guaranteed to be a descendant to pypuf.studies.base.Study.
    If the given module does not contain exactly one Study class, an error will be PRINTED and python will EXIT.
    :param name: Module name with our without prefix, containting exactly one descendant to Study.
    :return: Study class
    """
    if not name.startswith('pypuf.studies'):
        name = 'pypuf.studies.' + name

    try:
        study_module = import_module(name)
    except ModuleNotFoundError as e:
        print('Module {} cannot be imported due to the following exception:'.format(name))
        print(e)
        exit(1)

    studies = [
        c[1] for c in getmembers(study_module, isclass)
        if isinstance(c, tuple) and
        len(c) > 1 and
        str(c[1].__module__).startswith(name) and
        issubclass(c[1], Study)
    ]

    if not studies:
        print('Module {} does not contain any study.'.format(name))
        exit(1)

    if len(studies) > 1:
        print('Module {} contains more than one study:'.format(name))
        for s in studies:
            print(' - {}'.format(s))
        exit(1)

    return studies[0]<|MERGE_RESOLUTION|>--- conflicted
+++ resolved
@@ -9,14 +9,9 @@
 from math import ceil, log
 from random import sample
 
-<<<<<<< HEAD
-from numpy import abs as np_abs
-=======
 from numpy import abs as np_abs, absolute
->>>>>>> a18fdb27
 from numpy import count_nonzero, array, append, zeros, vstack, mean, prod, ones, dtype, full, shape, copy, int8, \
     multiply, empty, average
-from numpy import squeeze
 from numpy import sum as np_sum
 from numpy.random import RandomState
 
@@ -421,33 +416,20 @@
     Note that this is, strictly speaking, not a set.
     """
 
-    def __init__(self, instance, N, random_instance=RandomState(), reps=1):
-        """
-        :param instance:        pypuf.simulation.base.Simulation
-                                Instance which is used to generate responses for random challenges
-        :param N:               int
-                                Number of desired challenges
+    def __init__(self, instance, N, random_instance=RandomState()):
+        """
+        :param instance: pypuf.simulation.base.Simulation
+                         Instance which is used to generate responses for random challenges.
+        :param N: int
+                  Number of desired challenges
         :param random_instance: numpy.random.RandomState
-                                PRNG instance for pseudo random sampling challenges
-        :param reps:            int
-                                Number of repeated evaluations of every challenge on instance (None equals 1)
+                                PRNG which is used to draft challenges.
         """
         self.instance = instance
-<<<<<<< HEAD
-        self.N = min(N, 2 ** instance.n)
         challenges = sample_inputs(instance.n, N, random_instance=random_instance)
-        responses = zeros((self.N, reps))
-        for i in range(reps):
-            responses[:, i] = instance.eval(challenges[:, :]).T
-        if reps == 1:
-            responses = squeeze(responses, axis=0)
-        self.reps = reps
-=======
-        challenges = sample_inputs(instance.n, N, random_instance=random_instance)
->>>>>>> a18fdb27
         super().__init__(
             challenges=challenges,
-            responses=responses,
+            responses=instance.eval(challenges)
         )
 
 
