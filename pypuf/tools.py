"""
This module provides a set of different functions which can be used e.g. for challenges generation, statistical purpose
or polynomial division. The spectrum is rich and the functions are used in many different modules. Its a kind of a
helper module.
"""
import itertools
from importlib import import_module
from inspect import getmembers, isclass
from math import ceil, log
from random import sample

from numpy import abs as np_abs
from numpy import absolute
from numpy import count_nonzero, array, append, zeros, vstack, mean, prod, ones, dtype, full, shape, copy, int8, \
    multiply, empty, average
from numpy import squeeze
from numpy import sum as np_sum
from numpy.random import RandomState

from pypuf.simulation.base import Simulation

BIT_TYPE = int8


def random_input(n, random_instance=RandomState()):
    """
    This method generates an array with random integer.
    By default a fresh `numpy.random.RandomState`instance is used.
    :param n: int
              Number of bits which should be generated
    :param random_instance: numpy.random.RandomState
                            The PRNG which is used to generate the output bits.
    :returns: array of int8
              A pseudo random array of -1 and 1
    """
    return random_inputs(n, 1, random_instance)[0]


def all_inputs(n):
    """
    This functions generates a iterator which produces all possible {-1,1}-vectors.
    :param int
           Length of a n bit vector
    :returns: array of int8
              An array with all possible different {-1,1}-vectors of length `n`.
    """
    return (array(list(itertools.product((-1, +1), repeat=n)))).astype(BIT_TYPE)


def random_inputs(n, num, random_instance=RandomState()):
    """
    This function generates an iterator for a random sample of {-1,1}-vectors of length `n` (with replacement).
    If no PRNG provided, a fresh `numpy.random.RandomState` instance is used.
    :param n: int
              Length of a n bit vector
    :param num: int
                Number of n bit vector
    :param random_instance: numpy.random.RandomState
                            The PRNG which is used to generate the arrays.
    :return: array of num {-1,1} int8 arrays
             An array with num random {-1,1} int arrays.
    """
    return 2 * random_instance.randint(0, 2, (num, n), dtype=BIT_TYPE) - 1


def sample_inputs(n, num, random_instance=RandomState()):
    """
    This function generates an iterator for either random samples of {-1,1}-vectors of length `n` if `num` < 2^n,
    and an iterator for all {-1,1}-vectors of length `n` otherwise.
    Note that we return only 2^n vectors even with `num` > 2^n.
    In other words, the output of this function is deterministic if and only if num >= 2^n.
    :param n: int
              Length of a n bit vector
    :param num: int
                Number of n bit vector
    :param random_instance: numpy.random.RandomState
                            The PRNG which is used to generate the arrays.
    :return: array of num {-1,1} int8 arrays
             An array with num random {-1,1} int arrays depending on num and n.
    """
    return random_inputs(n, num, random_instance) if num < 2 ** n else all_inputs(n)


def append_last(arr, item):
    """
    Returns an array for a given array arr and appends on the lowest level the element item.
    :param arr: n dimensional array of type
                       Matrix with initial values
    :param item: type
                 element to be appended
    :return: n dimensional array of type
             initial arr with appended element item
    """
    assert arr.dtype == dtype(type(item)), 'The elements of arr and item must be of the same type, but the array has ' \
                                           'type %s and the item has type %s.' % (arr.dtype, dtype(type(item)))
    dimension = list(shape(arr))
    assert len(dimension) >= 1, 'arr must have at least one dimension.'
    # the lowest level should contain one item
    dimension[-1] = 1
    # create an array white shape(array) where the lowest level contains only one item
    item_arr = full(dimension, item, dtype=BIT_TYPE)
    # the item should be appended at the lowest level
    axis = len(dimension) - 1
    return append(arr, item_arr, axis=axis)


def approx_dist(instance1: Simulation, instance2: Simulation, num, random_instance=RandomState()):
    """
    Approximate the distance of two Simulations instance1, instance2 by evaluating a random set of inputs.
    The image of instance1 and instance2 needs to be {-1,1}, and they must have identical challenge_length().
    :param instance1: pypuf.simulation.arbiter_based.base.Simulation
    :param instance2: pypuf.simulation.arbiter_based.base.Simulation
    :param num: int
                Number of n bit vector
    :param random_instance: numpy.random.RandomState
                            The PRNG which is used to generate the input arrays.
    :return: float
             Probability (randomly uniform x) for instance1.eval(x) != instance2.eval(x)
    """
    assert instance1.challenge_length() == instance2.challenge_length(), \
        'Cannot compare instances with different challenge spaces of dimension %i and %i, respectively.' \
        % (instance1.challenge_length(), instance2.challenge_length())
    inputs = random_inputs(instance1.challenge_length(), num, random_instance=random_instance)
    return (num - count_nonzero(instance1.eval(inputs) == instance2.eval(inputs))) / num


def approx_dist_real(instance1: Simulation, instance2: Simulation, num, random_instance=RandomState()):
    """
    Approximate the distance of two Simulations instance1, instance2 by evaluating a random set of inputs.
    Both must have identical challenge_length().
    :param instance1: pypuf.simulation.arbiter_based.base.Simulation
    :param instance2: pypuf.simulation.arbiter_based.base.Simulation
    :param num: int
                Number of n bit vector
    :param random_instance: numpy.random.RandomState
                            The PRNG which is used to generate the input arrays.
    :return: float
             Generalization of approx_dist(instance1, instance2, ...),
             Expectation (randomly uniform x) |instance1.eval(x) - instance2.eval(x)| / 2
    """
    assert instance1.challenge_length() == instance2.challenge_length(), \
        'Cannot compare instances with different challenge spaces of dimension %i and %i, respectively.' \
        % (instance1.challenge_length(), instance2.challenge_length())
    inputs = random_inputs(instance1.challenge_length(), num, random_instance=random_instance)
    return average(absolute(instance1.eval(inputs) - instance2.eval(inputs)))


def approx_dist_nonrandom(instance, test_set):
    """
    Approximate the distance of function instance to the hypothetical function
    that generated the challenge-response pairs in test_set.
    :param instance: pypuf.simulation.arbiter_based.base.Simulation
                     Model to evaluate
    :param test_set: pypuf.tools.TrainingSet
                     Challenge-response pairs to test instance with
    :return: float
             Ratio of correctly to incorrectly predicted responses
    """
    return (test_set.N - count_nonzero(instance.eval(test_set.challenges) == test_set.responses)) / test_set.N


def approx_fourier_coefficient(s, training_set):
    """
    Approximate the Fourier coefficient of a function on the subset `s`
    by evaluating the function on `training_set`
    :param s: list of int8
                  A {0,1}-array indicating the coefficient's index set
    :param training_set: pypuf.tools.TrainingSet
    :return: float
             The approximated value of the coefficient
    """
    return mean(training_set.responses * chi_vectorized(s, training_set.challenges))


def chi_vectorized(s, inputs):
    """
    Parity function of inputs on indices in s.
    :param s: list of int8
              A {0,1}-array indicating the index set
    :param inputs: array of int8 shape(N,n)
                   {-1,1}-valued inputs to be evaluated.
    :return: array of int8 shape(N)
             chi_s(x) = prod_(i in s) x_i for all x in inputs (`latex formula`)
    """
    assert len(s) == len(inputs[0])
    result = inputs[:, s > 0]
    if result.size == 0:
        return ones(len(inputs), dtype=BIT_TYPE)
    return prod(result, axis=1, dtype=BIT_TYPE)


def compare_functions(function1, function2):
    """
    compares two functions on bytecode layer
    :param function1: function object
    :param function2: function object
    :return: bool
    """
    function1_code = function1.__code__
    function2_code = function2.__code__
    functions_equal = function1_code.co_code == function2_code.co_code
    # The bytcode maybe differ from each other https://stackoverflow.com/a/20059029
    functions_equal &= function1_code.co_name == function2_code.co_name
    return functions_equal and function1_code.co_filename == function2_code.co_filename


def transform_challenge_01_to_11(challenge):
    """
    This function is used to transform a challenge from 0,1 notation to -1,1 notation.
    :param challenge: array of int8
                      Challenge vector in 0,1 notation
    :return: array of int8
             Same vector in -1,1 notation
    """
    assert_result_type(challenge)
    res = copy(challenge)
    res[res == 1] = -1
    res[res == 0] = 1
    return res


def transform_challenge_11_to_01(challenge):
    """
    This function is used to transform a challenge from -1,1 notation to 0,1 notation.
    :param challenge: array of int8
                      Challenge vector in -1,1 notation
    :return: array of int8
             Same vector in 0,1 notation
    """
    assert_result_type(challenge)
    res = copy(challenge)
    res[res == 1] = 0
    res[res == -1] = 1
    return res


def poly_mult_div(challenge, irreducible_polynomial, k):
    """
    Return the list of polynomials
        [challenge^2, challenge^3, ..., challenge^(k+1)] mod irreducible_polynomial
    based on the challenge challenge and the irreducible polynomial irreducible_polynomial.
    :param challenge: array of int8
                      Challenge vector in 0,1 notation
    :param irreducible_polynomial: array of int8
                                   Vector in 0,1 notation
    :param k: int
              Number of PUFs
    :return: array of int8
             Array of polynomials
    """
    import polymath as pm
    assert_result_type(challenge)
    assert_result_type(irreducible_polynomial)
    # TODO Change the type to int8 or uint8
    challenge = challenge.astype('uint8')
    irreducible_polynomial = irreducible_polynomial.astype('uint8')
    # TODO Change the type to int8 or uint8
    # challenge = challenge.astype('int64')
    # irreducible_polynomial = irreducible_polynomial.astype('int64')
    c_original = challenge
    res = None
    for i in range(k):
        challenge = pm.polymul(challenge, c_original)
        challenge = pm.polymodpad(challenge, irreducible_polynomial)
        if i == 0:
            res = array([challenge], dtype='int8')
        else:
            res = vstack((res, challenge))
    res = res.astype(BIT_TYPE)
    assert_result_type(res)
    return res


def approx_stabilities(instance, num, reps, random_instance=RandomState()):
    """
    This function approximates the stability of the given `instance` for
    `num` challenges evaluating it `reps` times per challenge. The stability
    is the probability that the instance gives the correct response when
    evaluated.
    :param instance: pypuf.simulation.base.Simulation
                     The instance for the stability approximation
    :param num: int
                Amount of challenges to be evaluated
    :param reps: int
                 Amount of repetitions per challenge
    :return: array of float
             Array of the stabilities for each challenge
    """

    challenges = sample_inputs(instance.n, num, random_instance)
    responses = zeros((reps, num))
    for i in range(reps):
        responses[i, :] = instance.eval(challenges)
    return 0.5 + 0.5 * np_abs(np_sum(responses, axis=0)) / reps


def assert_result_type(arr):
    """
    This function checks the type of the array to match the BIT_TYPE
    :param arr: array of arbitrary type
    """
    assert arr.dtype == dtype(BIT_TYPE), 'Must be an array of {0}. Got array of {1}'.format(BIT_TYPE, arr.dtype)


def parse_file(filename, n, start=1, num=0, in_11_notation=False):
    """
    Reads challenge-response pairs from a file.
    The format is one pair per line, first all n inputs (challenge) separated
    by spaces followed by a single output (response) value.
    :param filename: string
                     Path of the file to read the challenge-response pairs from
    :param n: int
              Challenge bits
    :param start: int
                  First line to read
    :param num: int
                Number of lines to read, 0 to read the whole file
    :param in_11_notation: bool
                           Format the file is in
                           True for -1,1 notation, False for 0,1
    :return: tools.TrainingSet
             A TraningSet with the num challenges and responses that were read
    """
    if num == 0:
        stop = float('inf')
    else:
        stop = start + num
    if in_11_notation:
        allowed_vals = ['-1', '1']
    else:
        allowed_vals = ['0', '1']

    challenges, responses = [], []
    with open(filename) as f:
        for ln, line in enumerate(f):
            if start <= ln + 1 < stop:
                vals = line.split()
                assert len(vals) == n + 1, \
                    'Line {} contains {} values, expected {}' \
                    .format(ln + 1, len(vals), n + 1)
                assert set(vals).issubset(allowed_vals), \
                    'Line {} contains an invalid value: {}' \
                    .format(ln + 1, next(iter(set(vals).difference(allowed_vals))))
                challenges.append(vals[:n])
                responses.append(vals[n])

    if num == 0:
        num = len(challenges)
    assert len(challenges) == num, \
        'File contains insufficient lines ({} read, {} needed)' \
        .format(len(challenges), num)

    challenges = array(challenges).astype(BIT_TYPE)
    responses = array(responses).astype(BIT_TYPE)

    if not in_11_notation:
        challenges = transform_challenge_01_to_11(challenges)
        responses = transform_challenge_01_to_11(responses)

    return ChallengeResponseSet(challenges, responses)


class ChallengeResponseSet:
    """
    A set of challenges and corresponding responses.
    """

    def __init__(self, challenges, responses):
        """
        Create a set of challenges and corresponding responses. Note that the order of the
        challenges and responses parameter is relevant.
        :param challenges: List of challenges
        :param responses: List of responses, ordered accordingly
        """
        self.challenges = challenges
        self.responses = responses
        assert len(self.challenges) == len(self.responses)
        self.N = len(self.challenges)

    def random_subset(self, N):
        """
        Gives a random subset of this challenge response set.
        :param N: Either a relative (to the total number) or absolute number of challenges.
        :return: A random subset samples from this challenge response set.
        """
        if N < 1:
            N = int(self.N * N)
        return self.subset(sample(range(self.N), N))

    def block_subset(self, i, total):
        """
        Gives the i-th block of this challenge response set.
        :param i: Index of the block that is to be returned.
        :param total: Total number of blocks.
        :return: A challenge response set.
        """
        return self.subset(slice(
            int(i / total * self.N),
            int((i + 1) / total * self.N)
        ))

    def subset(self, subset_slice):
        """
        Gives the subset of this challenge response set defined by the slice given.
        :param subset_slice: A python array slice
        :return: A challenge response set defined accordingly
        """
        return ChallengeResponseSet(
            challenges=self.challenges[subset_slice],
            responses=self.responses[subset_slice]
        )


class TrainingSet(ChallengeResponseSet):
    """
    Basic data structure to hold a collection of challenge response pairs.
    Note that this is, strictly speaking, not a set.
    """

    def __init__(self, instance, N, random_instance=RandomState(), reps=1):
        """
        :param instance:        pypuf.simulation.base.Simulation
                                Instance which is used to generate responses for random challenges
        :param N:               int
                                Number of desired challenges
        :param random_instance: numpy.random.RandomState
                                PRNG instance for pseudo random sampling challenges
        :param reps:            int
                                Number of repeated evaluations of every challenge on instance (None equals 1)
        """
        self.instance = instance
<<<<<<< HEAD
        self.N = min(N, 2 ** instance.n)
        challenges = sample_inputs(instance.n, N, random_instance=random_instance)
=======
<<<<<<< HEAD
        challenges = sample_inputs(instance.n, N, random_instance=random_instance)
=======
        self.N = min(N, 2 ** instance.n)
        challenges = sample_inputs(instance.n, N, random_instance=random_instance)
>>>>>>> 62ea151f
        responses = zeros((self.N, reps))
        for i in range(reps):
            responses[:, i] = instance.eval(challenges[:, :]).T
        if reps == 1:
            responses = squeeze(responses, axis=0)
        self.reps = reps
<<<<<<< HEAD
=======
>>>>>>> 03e3107... all in one commit
>>>>>>> 62ea151f
        super().__init__(
            challenges=challenges,
            responses=responses,
        )


class GoldreichLevin:
    """
    Probabilistic algorithm that with probability 1 - `delta` returns a list of sets for the `instance` Boolean function
    using query access.
    If the magnitude of a coefficient is greater or equal than `tau` its set is guaranteed to be in the output list.
    On the other hand all sets in the output list are guaranteed to have Fourier coefficient magnitude greater or equal
    than 1/2 `tau`.
    """

    def __init__(self, instance: Simulation, tau, delta):
        self.instance = instance
        self.tau = tau
        epsilon = tau ** 2 / 4
        self.delta = tau ** 2 / (8 * self.instance.challenge_length() * (1 - delta))
        self.sample_size = int(ceil(12 * log(2.0 / self.delta) / (epsilon ** 2)))

    def find_heavy_monomials(self, logger=None):
        """
        Returns a list of monomials on which the Fourier weight is concentrated.
        If the Fourier weight is not concentrated on a small set, this will have
        LONG runtime.
        :param logger: if given, used to log status messages
        """
        return self._recursive_find((0, zeros(self.instance.challenge_length())), logger)

    def _recursive_find(self, bucket, logger=None):
        k = bucket[0]
        s = bucket[1]
        if k == self.instance.challenge_length():
            return [s]

        extended_s = copy(s)
        extended_s[k] = 1
        next_buckets = [(k + 1, s), (k + 1, extended_s)]

        return_sets = []
        for new_bucket in next_buckets:
            weight = self._sample_weight(new_bucket)
            if weight > self.tau ** 2 / 2:
                if logger:
                    logger.debug(f'disecting bucket with weight {weight} > {self.tau ** 2 / 2}')
                    logger.debug(f'bucket: {new_bucket[1]}')
                return_sets += self._recursive_find(new_bucket, logger)

        return return_sets

    def _sample_weight(self, bucket):
        k = bucket[0]
        s = bucket[1]
        j = array([1 if i < k else 0 for i in range(self.instance.challenge_length())])

        z = random_inputs(self.instance.challenge_length() - k, self.sample_size)
        x1 = append(random_inputs(k, self.sample_size), z, axis=1)
        x2 = append(random_inputs(k, self.sample_size), z, axis=1)
        mask = multiply(s, j)
        estimate = average(
            self.instance.eval(x1) * self.chi(mask, x1) *
            self.instance.eval(x2) * self.chi(mask, x2)
        )

        return estimate

    @staticmethod
    def chi(s, x):
        """
        For each y in x, returns chi_s(y) = prod_(i ∈ s) y_i.

        >>> GoldreichLevin.chi(array([0,1,1]), array([[-1,-1,-1]]))
        array([1.])

        >>> GoldreichLevin.chi(array([0, 1]), array([[1,1],[-1,-1],[-1,1],[1,-1]]))
        array([ 1., -1.,  1., -1.])
        """
        masked_values = empty(shape=x.shape)
        for i, bit in enumerate(s):
            masked_values[:, i] = x[:, i] if bit == 1 else ones(x.shape[0])
        return prod(masked_values, axis=1)


def find_study_class(name):
    """
    Returns the study class object for a given module name. The name can include the 'pypuf.studies'
    prefix, but does not have to. The returned class is guaranteed to be a descendant to pypuf.studies.base.Study.
    If the given module does not contain exactly one Study class, an error will be PRINTED and python will EXIT.
    :param name: Module name with our without prefix, containting exactly one descendant to Study.
    :return: Study class
    """
    from pypuf.studies.base import Study

    if not name.startswith('pypuf.studies'):
        name = 'pypuf.studies.' + name

    try:
        study_module = import_module(name)
    except ModuleNotFoundError as e:
        print('Module {} cannot be imported due to the following exception:'.format(name))
        print(e)
        exit(1)

    studies = [
        c[1] for c in getmembers(study_module, isclass)
        if isinstance(c, tuple) and
        len(c) > 1 and
        str(c[1].__module__).startswith(name) and
        issubclass(c[1], Study)
    ]

    if not studies:
        print('Module {} does not contain any study.'.format(name))
        exit(1)

    if len(studies) > 1:
        print('Module {} contains more than one study:'.format(name))
        for s in studies:
            print(' - {}'.format(s))
        exit(1)

    return studies[0]<|MERGE_RESOLUTION|>--- conflicted
+++ resolved
@@ -429,26 +429,14 @@
                                 Number of repeated evaluations of every challenge on instance (None equals 1)
         """
         self.instance = instance
-<<<<<<< HEAD
         self.N = min(N, 2 ** instance.n)
         challenges = sample_inputs(instance.n, N, random_instance=random_instance)
-=======
-<<<<<<< HEAD
-        challenges = sample_inputs(instance.n, N, random_instance=random_instance)
-=======
-        self.N = min(N, 2 ** instance.n)
-        challenges = sample_inputs(instance.n, N, random_instance=random_instance)
->>>>>>> 62ea151f
         responses = zeros((self.N, reps))
         for i in range(reps):
             responses[:, i] = instance.eval(challenges[:, :]).T
         if reps == 1:
             responses = squeeze(responses, axis=0)
         self.reps = reps
-<<<<<<< HEAD
-=======
->>>>>>> 03e3107... all in one commit
->>>>>>> 62ea151f
         super().__init__(
             challenges=challenges,
             responses=responses,
